--- conflicted
+++ resolved
@@ -33,121 +33,6 @@
 ## n
 -->
 
-<<<<<<< HEAD
-## Performance improvements
-
-Fast feedback in local incremental builds is crucial for developer productivity.
-This is especially true if your IDE uses Gradle to build and run your project and run tests, which IntelliJ IDEA does by default.
-That’s why this scenario is the primary focus of performance improvements since Gradle 6.5, in this and several upcoming Gradle releases.
-
-### Configuration caching
-
-The configuration cache is a feature that significantly improves build performance by caching the result of the [configuration phase](userguide/build_lifecycle.html#build_lifecycle) and reusing this for subsequent builds.
-Using the configuration cache, Gradle can skip the configuration phase entirely when nothing that affects the build configuration, such as build scripts, has changed.
-Gradle also applies some performance improvements to task execution as well.
-
-The configuration cache is conceptually similar to the [build cache](userguide/build_cache.html#build_cache), but caches different information.
-The build cache takes care of caching the outputs and intermediate files of the build, such as task outputs or artifact transform outputs.
-The configuration cache takes care of caching the build configuration for a particular set of tasks.
-In other words, the configuration cache caches the output of the configuration phase, and the build cache caches the outputs of the execution phase.
-
-This feature is currently *experimental* and not enabled by default.
-
-Not all [core Gradle plugins](userguide/configuration_cache.html#config_cache:plugins:core) are supported.
-Your build and the plugins you depend on might require changes to fulfil the [requirements](userguide/configuration_cache.html#config_cache:requirements).
-Some Gradle features are [not yet implemented](userguide/configuration_cache.html#config_cache:not_yet_implemented).
-Importing and syncing Gradle builds in IDEs is not improved by configuration caching yet.
-
-You can enable this experimental feature by supplying the parameter `--configuration-cache` on the command-line.
-
-Learn more about this new feature and its impact in the [Configuration Cache](userguide/configuration_cache.html) documentation.
-
-## Improved handling of ZIP archives on runtime classpaths
-Runtime classpath analysis can now inspect manifest and `META-INF` properties files, ignore changes to comments, and selectively ignore attributes or properties that don't impact the
-runtime classpath.
-
-```groovy
-normalization {
-    runtimeClasspath {
-        metaInf {
-            ignoreAttribute("Implementation-Version")
-            ignoreProperty("timestamp")
-        }
-    }
-}
-```
-
-This improves the likelihood of [build cache hits](userguide/build_cache.html) when jar and property files on the classpath are regenerated and only differ by unimportant values or comments.
-
-See the [userguide](userguide/more_about_tasks.html#sec:meta_inf_normalization) for further information.  Note that this API is incubating and will likely change in future releases as support
-is expanded for normalizing properties files outside of `META-INF`.
-
-## Gradle module metadata can be made reproducible
-
-The Gradle Module Metadata file contains a build identifier field which defaults to a unique ID generated during build execution.
-This results in the generated file being different at each build execution.
-
-This value can now be disabled at the publication level, allowing users to opt-in for a reproducible Gradle Module Metadata file.
-
-```groovy
-main(MavenPublication) {
-    from components.java
-    withoutBuildIdentifier()
-}
-```
-
-See the documentation for more information on [Gradle Module Metadata generation](userguide/publishing_gradle_module_metadata.html#sub:gmm-reproducible).
-
-## Variant-aware dependency substitution rules
-
-Previously, it wasn't possible for Gradle to substitute a dependency which uses a classifier with a dependency without classifier, nor was it possible to substitute a dependency _without_ classifier with a classified dependency.
-Similarly, dependencies with attributes (typically "platform" dependencies) or capabilities (typically "test fixtures" dependencies) could not be substituted.
-
-Gradle now supports substitution of dependencies with classifiers, attributes or capabilities.
-Gradle's dependency substitution API has been enriched to cover those cases.
-
-See the documentation on [variant-aware substitution](userguide/file:///home/cchampeau/DEV/PROJECTS/GITHUB/gradle/subprojects/docs/build/working/usermanual/render-multi/resolution_rules.html#sec:variant_aware_substitutions) for details.
-
-## `JavaCompile` supports the `--release` compiler option
-
-Java 9 introduced cross compilation support with the `--release` flag on the Java compiler.
-This option enables it to produce bytecode for an earlier version of Java combined with the guarantee that the code does not use any APIs from later versions.
-
-With this release, Gradle now supports that option on the `CompileOptions` of `JavaCompile` tasks.
-See the section on [cross compilation](userguide/building_java_projects.html#sec:java_cross_compilation) for details.
-Support on the javadoc tasks and other JVM language compilation will be added in future releases.
-
-## Credentials Provider API
-
-In the previous release we added two samples that demonstrated two common use cases where credentials are used in Gradle builds -
-artifact repositories requiring authentication and arbitrary external tools invoked by the Gradle build requiring credentials.
-Both samples aimed at guiding the users to our recommended practice of externalizing credentials from the build scripts and
-supplying them using `gradle.properties`.
-
-In this release we are rolling out a new provider API for credentials that will make working with credentials easier by establishing
-a convention to supply credentials using `gradle.properties` and eliminating the previously demonstrated boilerplate code for
-validating credential presence.
-
-For more details on the new API see the [user manual](userguide/declaring_repositories.html#sec:handling_credentials) as well as 
-updated downloadable samples that now make use of the new credentials provider API:
-
-- [Authenticating with a Maven repository for publishing](samples/sample_publishing_credentials.html)
-- [Supplying credentials to an external tool](samples/sample_publishing_credentials.html)
-
-## Improvements for plugin authors
-
-### Injectable `ArchiveOperations` service
-
-Previously, it was only possible to create a `FileTree` for a ZIP or TAR archive by using the APIs provided by a `Project`.
-However, a `Project` object is not always available.
-
-The new `ArchiveOperations` service has [zipTree()](javadoc/org/gradle/api/file/ArchiveOperations.html#zipTree-java.lang.Object-) and [tarTree()](javadoc/org/gradle/api/file/ArchiveOperations.html#tarTree-java.lang.Object-) methods for creating read-only `FileTree` instances respectively for ZIP and TAR archives.
-
-See the [user manual](userguide/custom_gradle_types.html#service_injection) for how to inject services and the [`ArchiveOperations`](javadoc/org/gradle/api/file/ArchiveOperations.html) api documentation for more details and examples.
-
-
-=======
->>>>>>> d1838ed4
 ## Promoted features
 Promoted features are features that were incubating in previous versions of Gradle but are now supported and subject to backwards compatibility.
 See the User Manual section on the “[Feature Lifecycle](userguide/feature_lifecycle.html)” for more information.
