/*
 * Copyright 2016 the original author or authors.
 *
 * Licensed under the Apache License, Version 2.0 (the "License");
 * you may not use this file except in compliance with the License.
 * You may obtain a copy of the License at
 *
 *      http://www.apache.org/licenses/LICENSE-2.0
 *
 * Unless required by applicable law or agreed to in writing, software
 * distributed under the License is distributed on an "AS IS" BASIS,
 * WITHOUT WARRANTIES OR CONDITIONS OF ANY KIND, either express or implied.
 * See the License for the specific language governing permissions and
 * limitations under the License.
 */
package org.gradle.internal.logging.services

import org.gradle.api.logging.LogLevel
import org.gradle.api.logging.StandardOutputListener
import org.gradle.api.logging.configuration.ConsoleOutput
import org.gradle.internal.logging.config.LoggingRouter
import org.gradle.internal.logging.events.OutputEventListener
import org.gradle.internal.logging.config.LoggingSourceSystem
import org.gradle.internal.logging.config.LoggingSystem
import org.gradle.util.RedirectStdOutAndErr
import org.junit.Rule
import spock.lang.Specification

public class DefaultLoggingManagerTest extends Specification {
    @Rule
    public final RedirectStdOutAndErr outputs = new RedirectStdOutAndErr();
    private final def slf4jLoggingSystem = Mock(LoggingSourceSystem)
    private final def javaUtilLoggingSystem = Mock(LoggingSourceSystem)
    private final def stdOutLoggingSystem = Mock(LoggingSourceSystem)
    private final def stdErrLoggingSystem = Mock(LoggingSourceSystem)
    private final def loggingRouter = Mock(LoggingRouter)
    private final DefaultLoggingManager loggingManager = new DefaultLoggingManager(slf4jLoggingSystem, javaUtilLoggingSystem, stdOutLoggingSystem, stdErrLoggingSystem, loggingRouter);

    public void "default values are set"() {
        expect:
        loggingManager.getStandardOutputCaptureLevel() == null
        loggingManager.getStandardErrorCaptureLevel() == null
        loggingManager.getLevel() == null
    }

    public void "can change standard out capture log level"() {
        when:
        loggingManager.captureStandardOutput(LogLevel.ERROR)

        then:
        loggingManager.getStandardOutputCaptureLevel() == LogLevel.ERROR
    }

    public void "can change standard error capture log level"() {
        when:
        loggingManager.captureStandardError(LogLevel.WARN)

        then:
        loggingManager.getStandardErrorCaptureLevel() == LogLevel.WARN
    }

    public void "can change log level using internal method"() {
        when:
        loggingManager.setLevelInternal(LogLevel.ERROR)

        then:
        loggingManager.getLevel() == LogLevel.ERROR
    }

    public void "can start and stop with capture level set"() {
        loggingManager.captureStandardOutput(LogLevel.DEBUG)
        loggingManager.captureStandardError(LogLevel.INFO)

        final LoggingSystem.Snapshot stdOutSnapshot = Mock(LoggingSystem.Snapshot.class)
        final LoggingSystem.Snapshot stdErrSnapshot = Mock(LoggingSystem.Snapshot.class)

        when:
        loggingManager.start()

        then:
        1 * stdOutLoggingSystem.on(LogLevel.DEBUG, LogLevel.DEBUG) >> stdOutSnapshot
        1 * stdErrLoggingSystem.on(LogLevel.INFO, LogLevel.INFO) >> stdErrSnapshot

        when:
        loggingManager.stop()

        then:
        1 * stdOutLoggingSystem.restore(stdOutSnapshot)
        1 * stdErrLoggingSystem.restore(stdErrSnapshot)
    }

    public void "can start and stop with system capture enabled"() {
        loggingManager.captureSystemSources()

        final LoggingSystem.Snapshot stdOutSnapshot = Mock(LoggingSystem.Snapshot.class)
        final LoggingSystem.Snapshot stdErrSnapshot = Mock(LoggingSystem.Snapshot.class)
        final LoggingSystem.Snapshot javaUtilSnapshot = Mock(LoggingSystem.Snapshot.class)

        when:
        loggingManager.start()

        then:
        1 * javaUtilLoggingSystem.on(LogLevel.DEBUG, LogLevel.DEBUG) >> javaUtilSnapshot
        1 * stdOutLoggingSystem.on(LogLevel.QUIET, LogLevel.QUIET) >> stdOutSnapshot
        1 * stdErrLoggingSystem.on(LogLevel.ERROR, LogLevel.ERROR) >> stdErrSnapshot

        when:
        loggingManager.stop()

        then:
        1 * javaUtilLoggingSystem.restore(javaUtilSnapshot)
        1 * stdOutLoggingSystem.restore(stdOutSnapshot)
        1 * stdErrLoggingSystem.restore(stdErrSnapshot)
    }

    public void "can start and stop with log level set"() {
        loggingManager.setLevelInternal(LogLevel.DEBUG)

        final def routerSnapshot = Mock(LoggingSystem.Snapshot)
        final def slf4jSnapshot = Mock(LoggingSystem.Snapshot)

        when:
        loggingManager.start()

        then:
        1 * slf4jLoggingSystem.on(LogLevel.DEBUG, LogLevel.DEBUG) >> slf4jSnapshot
        1 * loggingRouter.snapshot() >> routerSnapshot
        1 * loggingRouter.configure(LogLevel.DEBUG)
        0 * loggingRouter._
        0 * slf4jLoggingSystem._

        when:
        loggingManager.stop()

        then:
        1 * slf4jLoggingSystem.restore(slf4jSnapshot)
        1 * loggingRouter.restore(routerSnapshot)
        0 * loggingRouter._
        0 * slf4jLoggingSystem._
    }

<<<<<<< HEAD
=======
    public void "can start and stop with log level set using public method"() {
        loggingManager.setLevel(LogLevel.DEBUG)

        final LoggingSystem.Snapshot snapshot = Mock(LoggingSystem.Snapshot.class)

        when:
        loggingManager.start()

        then:
        1 * slf4jLoggingSystem.on(LogLevel.DEBUG, LogLevel.DEBUG) >> snapshot

        when:
        loggingManager.stop()

        then:
        1 * slf4jLoggingSystem.restore(snapshot)
    }

>>>>>>> f8f26c69
    public void "can start and stop with log level not set"() {
        final slf4jSnapshot = Mock(LoggingSystem.Snapshot.class);
        final routerSnapshot = Mock(LoggingSystem.Snapshot.class);

        when:
        loggingManager.start()

        then:
        1 * loggingRouter.snapshot() >> routerSnapshot
        1 * slf4jLoggingSystem.snapshot() >> slf4jSnapshot
        0 * loggingRouter._
        0 * slf4jLoggingSystem._

        when:
        loggingManager.stop()

        then:
        1 * loggingRouter.restore(routerSnapshot)
        1 * slf4jLoggingSystem.restore(slf4jSnapshot)
        0 * loggingRouter._
        0 * slf4jLoggingSystem._
    }

    public void "can change capture level while started"() {
        final LoggingSystem.Snapshot stdOutSnapshot = Mock(LoggingSystem.Snapshot.class)
        final LoggingSystem.Snapshot stdErrSnapshot = Mock(LoggingSystem.Snapshot.class)

        loggingManager.captureStandardOutput(LogLevel.DEBUG)
        loggingManager.captureStandardError(LogLevel.DEBUG)

        when:
        loggingManager.start()

        then:
        1 * stdOutLoggingSystem.on(LogLevel.DEBUG, LogLevel.DEBUG) >> stdOutSnapshot
        1 * stdErrLoggingSystem.on(LogLevel.DEBUG, LogLevel.DEBUG) >> stdErrSnapshot

        when:
        loggingManager.captureStandardOutput(LogLevel.WARN)

        then:
        1 * stdOutLoggingSystem.on(LogLevel.WARN, LogLevel.WARN)

        when:
        loggingManager.stop()

        then:
        1 * stdOutLoggingSystem.restore(stdOutSnapshot)
        1 * stdErrLoggingSystem.restore(stdErrSnapshot)
    }

    public void "can change log level while started"() {
        final slf4jSnapshot = Mock(LoggingSystem.Snapshot.class)
        final routerSnapshot = Mock(LoggingSystem.Snapshot.class)

        when:
        loggingManager.start()

        then:
        1 * slf4jLoggingSystem.snapshot() >> slf4jSnapshot
        1 * loggingRouter.snapshot() >> routerSnapshot
        0 * loggingRouter._
        0 * slf4jLoggingSystem._

        when:
        loggingManager.setLevelInternal(LogLevel.LIFECYCLE)

        then:
        1 * slf4jLoggingSystem.on(LogLevel.LIFECYCLE, LogLevel.LIFECYCLE) >> Mock(LoggingSystem.Snapshot.class)
        1 * loggingRouter.configure(LogLevel.LIFECYCLE)
        0 * loggingRouter._
        0 * slf4jLoggingSystem._

        when:
        loggingManager.stop()

        then:
        1 * slf4jLoggingSystem.restore(slf4jSnapshot)
        1 * loggingRouter.restore(routerSnapshot)
        0 * loggingRouter._
        0 * slf4jLoggingSystem._
    }

<<<<<<< HEAD
=======
    def "can change log level using public method while started"() {
        final LoggingSystem.Snapshot snapshot = Mock(LoggingSystem.Snapshot.class)

        when:
        loggingManager.start()

        then:
        1 * slf4jLoggingSystem.snapshot() >> snapshot

        when:
        loggingManager.setLevel(LogLevel.LIFECYCLE)

        then:
        1 * slf4jLoggingSystem.on(LogLevel.LIFECYCLE, LogLevel.LIFECYCLE) >> Mock(LoggingSystem.Snapshot.class)

        when:
        loggingManager.stop()

        then:
        1 * slf4jLoggingSystem.restore(snapshot)
    }

>>>>>>> f8f26c69
    public void "adds standard out listener on start and removes on stop"() {
        final StandardOutputListener stdoutListener = Mock(StandardOutputListener.class)

        loggingManager.addStandardOutputListener(stdoutListener)

        when:
        loggingManager.start()

        then:
        1 * loggingRouter.addStandardOutputListener(stdoutListener)

        when:
        loggingManager.stop()

        then:
        1 * loggingRouter.removeStandardOutputListener(stdoutListener)
    }

    public void "adds standard error listener on start and removes on stop"() {
        final StandardOutputListener stderrListener = Mock(StandardOutputListener.class)

        loggingManager.addStandardErrorListener(stderrListener)

        when:
        loggingManager.start()

        then:
        1 * loggingRouter.addStandardErrorListener(stderrListener)

        when:
        loggingManager.stop()

        then:
        1 * loggingRouter.removeStandardErrorListener(stderrListener)
    }

    public void "adds output event listener on start and removes on stop"() {
        final OutputEventListener listener = Mock(OutputEventListener.class)

        loggingManager.addOutputEventListener(listener)

        when:
        loggingManager.start();

        then:
        1 * loggingRouter.addOutputEventListener(listener)

        when:
        loggingManager.stop()

        then:
        loggingManager.removeOutputEventListener(listener)
    }

    public void "can add standard out listener while started"() {
        final StandardOutputListener stdoutListener = Mock(StandardOutputListener.class)

        loggingManager.start()

        when:
        loggingManager.addStandardOutputListener(stdoutListener)

        then:
        loggingRouter.addStandardOutputListener(stdoutListener)

        when:
        loggingManager.stop()

        then:
        1 * loggingRouter.removeStandardOutputListener(stdoutListener)
    }

    public void "can add standard error listener while started"() {
        final StandardOutputListener stderrListener = Mock(StandardOutputListener.class)

        loggingManager.start()

        when:
        loggingManager.addStandardErrorListener(stderrListener)

        then:
        1 * loggingRouter.addStandardErrorListener(stderrListener)

        when:
        loggingManager.stop()

        then:
        loggingRouter.removeStandardErrorListener(stderrListener)
    }

    public void "can add output event listener while started"() {
        final OutputEventListener listener = Mock(OutputEventListener.class)

        loggingManager.start()

        when:
        loggingManager.addOutputEventListener(listener)

        then:
        1 * loggingRouter.addOutputEventListener(listener)

        when:
        loggingManager.stop()

        then:
        1 * loggingRouter.removeOutputEventListener(listener)
    }

    public void "can remove standard output listener while started"() {
        final StandardOutputListener stdoutListener = Mock(StandardOutputListener.class)

        loggingManager.addStandardOutputListener(stdoutListener)

        when:
        loggingManager.start()

        then:
        1 * loggingRouter.addStandardOutputListener(stdoutListener)

        when:
        loggingManager.removeStandardOutputListener(stdoutListener)

        then:
        1 * loggingRouter.removeStandardOutputListener(stdoutListener)

        when:
        loggingManager.stop()

        then:
        0 * loggingRouter.removeStandardOutputListener(stdoutListener)
    }

    public void "can remove standard error listener while started"() {
        final StandardOutputListener stderrListener = Mock(StandardOutputListener.class);

        loggingManager.addStandardErrorListener(stderrListener)

        when:
        loggingManager.start()

        then:
        1 * loggingRouter.addStandardErrorListener(stderrListener)

        when:
        loggingManager.removeStandardErrorListener(stderrListener)

        then:
        1 * loggingRouter.removeStandardErrorListener(stderrListener)

        when:
        loggingManager.stop()

        then:
        0 * loggingRouter.removeStandardErrorListener(stderrListener)
    }

    public void "can remove output event listener while started"() {
        final OutputEventListener listener = Mock(OutputEventListener.class)

        loggingManager.addOutputEventListener(listener)

        when:
        loggingManager.start()

        then:
        1 * loggingRouter.addOutputEventListener(listener)

        when:
        loggingManager.removeOutputEventListener(listener)

        then:
        1 * loggingRouter.removeOutputEventListener(listener)

        when:
        loggingManager.stop()

        then:
        0 * loggingRouter.removeOutputEventListener(listener)
    }

    def "attaches process console on start and restores on stop"() {
        def snapshot = Stub(LoggingSystem.Snapshot)

        loggingManager.attachProcessConsole(ConsoleOutput.Auto)

        when:
        loggingManager.start()

        then:
        1 * loggingRouter.snapshot() >> snapshot
        1 * loggingRouter.attachProcessConsole(ConsoleOutput.Auto)
        0 * loggingRouter._

        when:
        loggingManager.stop()

        then:
        1 * loggingRouter.restore(snapshot)
        0 * loggingRouter._
    }

    def "can attach process console while started"() {
        def snapshot = Stub(LoggingSystem.Snapshot)

        when:
        loggingManager.start()

        then:
        1 * loggingRouter.snapshot() >> snapshot
        0 * loggingRouter._

        when:
        loggingManager.attachProcessConsole(ConsoleOutput.Auto)

        then:
        1 * loggingRouter.attachProcessConsole(ConsoleOutput.Auto)
        0 * loggingRouter._

        when:
        loggingManager.stop()

        then:
        1 * loggingRouter.restore(snapshot)
        0 * loggingRouter._
    }

    def "attaches console output on start and restores on stop"() {
        def snapshot = Stub(LoggingSystem.Snapshot)
        def output = Stub(OutputStream)

        loggingManager.attachAnsiConsole(output)

        when:
        loggingManager.start()

        then:
        1 * loggingRouter.snapshot() >> snapshot
        1 * loggingRouter.attachAnsiConsole(output)
        0 * loggingRouter._

        when:
        loggingManager.stop()

        then:
        1 * loggingRouter.restore(snapshot)
        0 * loggingRouter._
    }

    def "can attach console output while started"() {
        def snapshot = Stub(LoggingSystem.Snapshot)
        def output = Stub(OutputStream)

        when:
        loggingManager.start()

        then:
        1 * loggingRouter.snapshot() >> snapshot
        0 * loggingRouter._

        when:
        loggingManager.attachAnsiConsole(output)

        then:
        1 * loggingRouter.attachAnsiConsole(output)
        0 * loggingRouter._

        when:
        loggingManager.stop()

        then:
        1 * loggingRouter.restore(snapshot)
        0 * loggingRouter._
    }
}<|MERGE_RESOLUTION|>--- conflicted
+++ resolved
@@ -19,9 +19,9 @@
 import org.gradle.api.logging.StandardOutputListener
 import org.gradle.api.logging.configuration.ConsoleOutput
 import org.gradle.internal.logging.config.LoggingRouter
-import org.gradle.internal.logging.events.OutputEventListener
 import org.gradle.internal.logging.config.LoggingSourceSystem
 import org.gradle.internal.logging.config.LoggingSystem
+import org.gradle.internal.logging.events.OutputEventListener
 import org.gradle.util.RedirectStdOutAndErr
 import org.junit.Rule
 import spock.lang.Specification
@@ -139,27 +139,6 @@
         0 * slf4jLoggingSystem._
     }
 
-<<<<<<< HEAD
-=======
-    public void "can start and stop with log level set using public method"() {
-        loggingManager.setLevel(LogLevel.DEBUG)
-
-        final LoggingSystem.Snapshot snapshot = Mock(LoggingSystem.Snapshot.class)
-
-        when:
-        loggingManager.start()
-
-        then:
-        1 * slf4jLoggingSystem.on(LogLevel.DEBUG, LogLevel.DEBUG) >> snapshot
-
-        when:
-        loggingManager.stop()
-
-        then:
-        1 * slf4jLoggingSystem.restore(snapshot)
-    }
-
->>>>>>> f8f26c69
     public void "can start and stop with log level not set"() {
         final slf4jSnapshot = Mock(LoggingSystem.Snapshot.class);
         final routerSnapshot = Mock(LoggingSystem.Snapshot.class);
@@ -243,31 +222,6 @@
         0 * slf4jLoggingSystem._
     }
 
-<<<<<<< HEAD
-=======
-    def "can change log level using public method while started"() {
-        final LoggingSystem.Snapshot snapshot = Mock(LoggingSystem.Snapshot.class)
-
-        when:
-        loggingManager.start()
-
-        then:
-        1 * slf4jLoggingSystem.snapshot() >> snapshot
-
-        when:
-        loggingManager.setLevel(LogLevel.LIFECYCLE)
-
-        then:
-        1 * slf4jLoggingSystem.on(LogLevel.LIFECYCLE, LogLevel.LIFECYCLE) >> Mock(LoggingSystem.Snapshot.class)
-
-        when:
-        loggingManager.stop()
-
-        then:
-        1 * slf4jLoggingSystem.restore(snapshot)
-    }
-
->>>>>>> f8f26c69
     public void "adds standard out listener on start and removes on stop"() {
         final StandardOutputListener stdoutListener = Mock(StandardOutputListener.class)
 
